--- conflicted
+++ resolved
@@ -624,16 +624,10 @@
                     println!("🔍 PEER_ADDRS env var: '{}'", peer_addrs_env);
 
                     let store = peer_store.lock().await;
-<<<<<<< HEAD
-                    println!("🔍 Peer store has {} peer(s)", store.len());
-                    for (i, p) in store.iter().enumerate() {
-                        println!("   [{}] {}", i, p.addr);
-=======
                     println!("🔍 Peer store has {} peer(s):", store.len());
                     for (i, p) in store.iter().enumerate() {
                         println!("   [{}] {} (failures: {}, last_seen: {:?})",
                             i, p.addr, p.failures, p.last_seen_unix);
->>>>>>> 8bf70b34
                     }
                 }
 
